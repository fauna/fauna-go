--- conflicted
+++ resolved
@@ -7,12 +7,9 @@
 	"fmt"
 	"io"
 	"net/http"
-<<<<<<< HEAD
 	"net/http/httputil"
 	"net/url"
 	"path"
-=======
->>>>>>> f8cab647
 )
 
 // QueryArgItem query args structure
